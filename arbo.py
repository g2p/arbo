--- conflicted
+++ resolved
@@ -202,14 +202,10 @@
   if src == 'stdin':
     fin = sys.stdin
   elif src == 'bzr':
-<<<<<<< HEAD
     # http://git.savannah.gnu.org/gitweb/?p=gnulib.git;a=blob;f=build-aux/vc-list-files;hb=HEAD
-    fin = subprocess.Popen(['bzr', 'ls', ], stdout=subprocess.PIPE).stdout
-=======
     fin = postprocess_zero_flist_file(subprocess.Popen(
       ['bzr', 'ls', '--versioned', '--null', ],
       stdout=subprocess.PIPE).stdout)
->>>>>>> e9ed4628
   elif src == 'git':
     fin = postprocess_zero_flist_file(subprocess.Popen(
       ['git', 'ls-files', '-z', ],
